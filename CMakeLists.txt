#
# HTC Vive plugin for OSVR
#
cmake_minimum_required(VERSION 3.1.0)
project(com_osvr_Vive)

list(APPEND CMAKE_MODULE_PATH "${CMAKE_CURRENT_SOURCE_DIR}/cmake")

set(CMAKE_INCLUDE_CURRENT_DIR ON)
set(CMAKE_CXX_STANDARD 11)
set(CMAKE_CXX_STANDARD_REQUIRED ON)

if(WIN32 OR ANDROID)
    option(Boost_USE_STATIC_LIBS "Build with Boost's static libraries?" ON)
endif()
find_package(osvr REQUIRED)
find_package(JsonCpp REQUIRED)
find_package(Boost REQUIRED COMPONENTS system iostreams filesystem)

# Interface target for the openvr_driver.h header we'll use to interact with the target driver.
add_library(OpenVRDriver INTERFACE)
target_include_directories(OpenVRDriver INTERFACE "${CMAKE_CURRENT_SOURCE_DIR}/vendor/openvr/headers")

add_library(boost_process INTERFACE)
target_include_directories(boost_process INTERFACE "${CMAKE_CURRENT_SOURCE_DIR}/vendor/boost-process" ${Boost_INCLUDE_DIRS})
target_link_libraries(boost_process INTERFACE ${Boost_SYSTEM_LIBRARIES} ${Boost_IOSTREAMS_LIBRARIES} ${Boost_FILESYSTEM_LIBRARIES})

add_library(linkable_into_dll INTERFACE)
target_compile_options(linkable_into_dll INTERFACE ${CMAKE_SHARED_LIBRARY_CXX_FLAGS})

# Interface target for some sort of filesystem functionality
if(MSVC AND NOT MSVC_VERSION LESS 1800)
    # We can use the experimental filesystem header here.
    add_library(filesystem_lib INTERFACE)
    target_compile_definitions(filesystem_lib INTERFACE OSVR_USING_FILESYSTEM_TR2)
else()
    # Interface target for boost fs
    find_library(Boost REQUIRED COMPONENTS filesystem system)
    add_library(filesystem_lib INTERFACE)
    target_link_libraries(filesystem_lib
        INTERFACE
        ${Boost_FILESYSTEM_LIBRARIES}
        ${Boost_SYSTEM_LIBRARIES})
    target_include_directories(filesystem_lib INTERFACE ${Boost_INCLUDE_DIRS})
    target_compile_definitions(filesystem_lib INTERFACE BOOST_FILESYSTEM_VERSION=3 OSVR_USING_BOOST_FILESYSTEM)
endif()

# Put the shared files into a static library, so we don't recompile them multiple times.
add_library(ViveLoaderLib STATIC
    DriverLoader.cpp
    DriverLoader.h
    DriverWrapper.h
    GetProvider.h
    FindDriver.cpp
    FindDriver.h
    InterfaceTraits.h
    SearchPathExtender.h
    ViveServerDriverHost.cpp
    ViveServerDriverHost.h)
target_link_libraries(ViveLoaderLib
    PUBLIC
    OpenVRDriver osvr::osvrUtil linkable_into_dll
    PRIVATE
    filesystem_lib boost_process)
target_include_directories(ViveLoaderLib PRIVATE ${Boost_INCLUDE_DIRS})

# Build the plugin
osvr_convert_json(com_osvr_Vive_json
    com_osvr_Vive.json
    "${CMAKE_CURRENT_BINARY_DIR}/com_osvr_Vive_json.h")
osvr_add_plugin(com_osvr_Vive
    CPP
    com_osvr_Vive.cpp
<<<<<<< HEAD
=======
    VRSettings.h
    VRSettings.cpp
    ServerDriverHost.h
    ServerDriverHost.cpp
    DriverLoader.cpp
    DriverLoader.h
    FindDriver.cpp
    FindDriver.h
    InterfaceTraits.h
    SearchPathExtender.h
>>>>>>> a589bf8c
    "${CMAKE_CURRENT_BINARY_DIR}/com_osvr_Vive_json.h")

target_link_libraries(com_osvr_Vive ViveLoaderLib)

# Build the executable
add_executable(ViveLoader
<<<<<<< HEAD
    ViveLoader.cpp)
=======
    DriverLoader.cpp
    DriverLoader.h
    GetProvider.h
    FindDriver.cpp
    FindDriver.h
    InterfaceTraits.h
    SearchPathExtender.h
    ViveLoader.cpp
    ServerDriverHost.cpp
    ServerDriverHost.h)
>>>>>>> a589bf8c

target_link_libraries(ViveLoader PRIVATE ViveLoaderLib)

# Copy dlls
include(CopyImportedTarget)
copy_imported_targets(ViveLoader osvr::osvrUtil)

# Install files for the plugin.
install(FILES
    osvr_server_config.vive.sample.json
    README.md
    LICENSE
    DESTINATION .)<|MERGE_RESOLUTION|>--- conflicted
+++ resolved
@@ -55,8 +55,10 @@
     FindDriver.h
     InterfaceTraits.h
     SearchPathExtender.h
-    ViveServerDriverHost.cpp
-    ViveServerDriverHost.h)
+    ServerDriverHost.cpp
+    ServerDriverHost.h
+    VRSettings.cpp
+    VRSettings.h)
 target_link_libraries(ViveLoaderLib
     PUBLIC
     OpenVRDriver osvr::osvrUtil linkable_into_dll
@@ -71,39 +73,13 @@
 osvr_add_plugin(com_osvr_Vive
     CPP
     com_osvr_Vive.cpp
-<<<<<<< HEAD
-=======
-    VRSettings.h
-    VRSettings.cpp
-    ServerDriverHost.h
-    ServerDriverHost.cpp
-    DriverLoader.cpp
-    DriverLoader.h
-    FindDriver.cpp
-    FindDriver.h
-    InterfaceTraits.h
-    SearchPathExtender.h
->>>>>>> a589bf8c
     "${CMAKE_CURRENT_BINARY_DIR}/com_osvr_Vive_json.h")
 
 target_link_libraries(com_osvr_Vive ViveLoaderLib)
 
 # Build the executable
 add_executable(ViveLoader
-<<<<<<< HEAD
     ViveLoader.cpp)
-=======
-    DriverLoader.cpp
-    DriverLoader.h
-    GetProvider.h
-    FindDriver.cpp
-    FindDriver.h
-    InterfaceTraits.h
-    SearchPathExtender.h
-    ViveLoader.cpp
-    ServerDriverHost.cpp
-    ServerDriverHost.h)
->>>>>>> a589bf8c
 
 target_link_libraries(ViveLoader PRIVATE ViveLoaderLib)
 
